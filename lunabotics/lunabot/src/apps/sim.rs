use core::str;
use std::ops::Deref;
use std::{
    cmp::Ordering,
    collections::VecDeque,
    net::SocketAddr,
    num::NonZeroU32,
    process::Stdio,
    sync::{Arc, Mutex},
};

use common::{
    lunasim::{FromLunasim, FromLunasimbot},
    LunabotStage,
};
use crossbeam::atomic::AtomicCell;
<<<<<<< HEAD
use gputter::{
    init_gputter_blocking,
    types::{AlignedMatrix4, AlignedVec4},
};
use lunabot_ai::{run_ai, Action, Input, PollWhen};
use nalgebra::{Isometry3, UnitQuaternion, UnitVector3, Vector2, Vector3, Vector4};
=======
use gputter::{init_gputter_blocking, wgpu::hal::auxil::db};
use lunabot_ai::{run_ai, Action, Input};
use nalgebra::{Isometry3, UnitQuaternion, UnitVector3, Vector2, Vector3};
use pathfinding::Pathfinder;
>>>>>>> c6efcb90
use serde::{Deserialize, Serialize};
use thalassic::DepthProjectorBuilder;
use urobotics::{app::define_app, log::{log_to_console, Level}, tokio};
use urobotics::{
    app::Runnable,
    callbacks::caller::CallbacksStorage,
    define_callbacks, fn_alias, get_tokio_handle,
    log::{error, warn},
    tokio::{
        io::{AsyncReadExt, AsyncWriteExt},
        process::{ChildStdin, Command},
        runtime::Handle,
    },
    BlockOn,
};

use crate::{
    localization::Localizer,
    pipelines::thalassic::{spawn_thalassic_pipeline, PointsStorageChannel},
};

use super::{create_packet_builder, create_robot_chain, log_teleop_messages, wait_for_ctrl_c};

fn_alias! {
    pub type FromLunasimRef = CallbacksRef(FromLunasim) + Send
}
define_callbacks!(FromLunasimCallbacks => CloneFn(msg: FromLunasim) + Send);

#[derive(Clone)]
pub struct LunasimStdin(Arc<Mutex<ChildStdin>>);

impl LunasimStdin {
    pub fn write(&self, bytes: &[u8]) {
        self.0.clear_poison();
        let mut stdin = self.0.lock().unwrap();
        if let Err(e) = stdin
            .write_all(&u32::to_ne_bytes(bytes.len() as u32))
            .block_on()
        {
            if e.kind() != std::io::ErrorKind::BrokenPipe {
                error!("Failed to send to lunasim: {e}");
            }
            return;
        }
        if let Err(e) = stdin.write_all(bytes).block_on() {
            if e.kind() != std::io::ErrorKind::BrokenPipe {
                error!("Failed to send to lunasim: {e}");
            }
        }
    }
}

#[cfg(target_os = "windows")]
const DELIMIT: &[u8] = b"READY\r\n";

#[cfg(not(target_os = "windows"))]
const DELIMIT: &[u8] = b"READY\n";

#[derive(Serialize, Deserialize)]
pub struct LunasimbotApp {
    pub lunabase_address: SocketAddr,
    #[serde(default = "super::default_max_pong_delay_ms")]
    pub max_pong_delay_ms: u64,
    #[serde(skip_serializing_if = "Vec::is_empty")]
    #[serde(default)]
    simulation_command: Vec<String>,
}

impl Runnable for LunasimbotApp {

    fn run(mut self) {
        log_to_console([("wgpu_hal::vulkan::instance", Level::Info), ("wgpu_core::device::resource", Level::Info)]);
        log_teleop_messages();
        if let Err(e) = init_gputter_blocking() {
            error!("Failed to initialize gputter: {e}");
        }

        let mut cmd = if self.simulation_command.is_empty() {
            let mut cmd = Command::new("godot");
            cmd.args(["--path", "godot/lunasim"]);
            cmd
        } else {
            let mut cmd = Command::new(self.simulation_command.remove(0));
            cmd.args(self.simulation_command);
            cmd
        };

        cmd.stdin(Stdio::piped())
            .stdout(Stdio::piped())
            .stderr(Stdio::piped())
            .kill_on_drop(true);

        let _guard = get_tokio_handle().enter();
        let child;
        let (lunasim_stdin, from_lunasim_ref) = match cmd.spawn() {
            Ok(tmp) => {
                child = tmp;
                let stdin = child.stdin.unwrap();
                let mut stdout = child.stdout.unwrap();
                let mut stderr = child.stderr.unwrap();
                macro_rules! handle_err {
                    ($msg: literal, $err: ident) => {{
                        match $err.kind() {
                            std::io::ErrorKind::BrokenPipe | std::io::ErrorKind::Other | std::io::ErrorKind::UnexpectedEof => {}
                            _ => {
                                error!(target: "lunasim", "Faced the following error while reading {}: {}", $msg, $err);
                            }
                        }
                        break;
                    }}
                }

                // Log stderr from Lunasim
                let handle = Handle::current();
                handle.spawn(async move {
                    let mut bytes = Vec::with_capacity(1024);
                    let mut buf = [0u8; 1024];

                    loop {
                        if bytes.len() == bytes.capacity() {
                            bytes.reserve(bytes.len());
                        }
                        match stderr.read(&mut buf).await {
                            Ok(0) => {}
                            Ok(n) => {
                                bytes.extend_from_slice(&buf[0..n]);
                                if let Ok(string) = std::str::from_utf8(&bytes) {
                                    if let Some(i) = string.find('\n') {
                                        warn!(target: "lunasim", "{}", &string[0..i]);
                                        bytes.drain(0..=i);
                                    }
                                }
                            }
                            Err(e) => handle_err!("stderr", e),
                        }
                    }
                });

                let mut callbacks = FromLunasimCallbacks::default();
                let callbacks_ref = callbacks.get_ref();

                // Read lunasim stdout
                handle.spawn(async move {
                    {
                        let mut bytes = VecDeque::with_capacity(DELIMIT.len());
                        let mut buf = [0u8];
                        loop {
                            match stdout.read_exact(&mut buf).await {
                                Ok(0) => unreachable!("godot program should not exit"),
                                Ok(_) => {
                                    bytes.push_back(buf[0]);
                                }
                                Err(e) => error!(target: "lunasim", "Faced the following error while reading stdout: {e}"),
                            }
                            match bytes.len().cmp(&DELIMIT.len()) {
                                Ordering::Equal => {}
                                Ordering::Greater => {bytes.pop_front();}
                                Ordering::Less => continue,
                            }
                            if bytes == DELIMIT {
                                break;
                            }
                        }
                    }
                    let mut size_buf = [0u8; 4];
                    let mut bytes = Vec::with_capacity(1024);
                    let mut bitcode_buffer = bitcode::Buffer::new();
                    loop {
                        let size = match stdout.read_exact(&mut size_buf).await {
                            Ok(_) => u32::from_ne_bytes(size_buf),
                            Err(e) => handle_err!("stdout", e)
                        };
                        bytes.resize(size as usize, 0u8);
                        match stdout.read_exact(&mut bytes).await {
                            Ok(_) => {},
                            Err(e) => handle_err!("stdout", e)
                        }

                        match bitcode_buffer.decode(&bytes) {
                            Ok(msg) => {
                                callbacks.call(msg);
                            }
                            Err(e) => {
                                error!(target: "lunasim", "Failed to deserialize from lunasim: {e}");
                                continue;
                            }
                        }
                    }
                });

                (LunasimStdin(Arc::new(stdin.into())), callbacks_ref)
            }
            Err(e) => {
                error!("Failed to run simulation command: {e}");
                return;
            }
        };
        let robot_chain = create_robot_chain();
        let localizer = Localizer::new(robot_chain.clone(), Some(lunasim_stdin.clone()));
        let localizer_ref = localizer.get_ref();
        std::thread::spawn(|| localizer.run());

        let camera_link = robot_chain.find_link("depth_camera_link").unwrap().clone();

        let depth_projecter_builder = DepthProjectorBuilder {
            image_size: Vector2::new(NonZeroU32::new(36).unwrap(), NonZeroU32::new(24).unwrap()),
            focal_length_px: 10.392,
            principal_point_px: Vector2::new(17.5, 11.5),
        };
        let mut point_cloud: Box<[_]> =
            std::iter::repeat_n(AlignedVec4::from(Vector4::default()), 36 * 24).collect();
        let mut depth_projecter = depth_projecter_builder.build();
        let pcl_storage = depth_projecter_builder.make_points_storage();
        let pcl_storage_channel = Arc::new(PointsStorageChannel::new_for(&pcl_storage));
        pcl_storage_channel.set_projected(pcl_storage);
        let (heightmap_callbacks,) =
            spawn_thalassic_pipeline(Box::new([pcl_storage_channel.clone()]));

        let axis_angle = |axis: [f32; 3], angle: f32| {
            let axis = UnitVector3::new_normalize(Vector3::new(
                axis[0] as f64,
                axis[1] as f64,
                axis[2] as f64,
            ));

            UnitQuaternion::from_axis_angle(&axis, angle as f64)
        };

        let lunasim_stdin2 = lunasim_stdin.clone();

        from_lunasim_ref.add_fn_mut(move |msg| match msg {
            common::lunasim::FromLunasim::Accelerometer {
                id: _,
                acceleration,
            } => {
                let acceleration = Vector3::new(
                    acceleration[0] as f64,
                    acceleration[1] as f64,
                    acceleration[2] as f64,
                );
                localizer_ref.set_acceleration(acceleration);
            }
            common::lunasim::FromLunasim::Gyroscope { id: _, axis, angle } => {
                localizer_ref.set_angular_velocity(axis_angle(axis, angle));
            }
            common::lunasim::FromLunasim::DepthMap(depths) => {
                let Some(camera_transform) = camera_link.world_transform() else {
                    return;
                };
                let camera_transform: AlignedMatrix4<f32> =
                    camera_transform.to_homogeneous().cast::<f32>().into();
                let Some(mut pcl_storage) = pcl_storage_channel.get_finished() else {
                    return;
                };
                pcl_storage = depth_projecter.project(&depths, &camera_transform, pcl_storage, 0.01);
                pcl_storage.read(&mut point_cloud);
                pcl_storage_channel.set_projected(pcl_storage);
                let msg = FromLunasimbot::PointCloud(
                    point_cloud.iter().map(|p| [p.x, p.y, p.z]).collect(),
                );
                let lunasim_stdin2 = lunasim_stdin2.clone();
                rayon::spawn(move || {
                    let bytes = bitcode::encode(&msg);
                    lunasim_stdin2.write(&bytes);
                });
            }
            common::lunasim::FromLunasim::ExplicitApriltag {
                robot_origin,
                robot_axis,
                robot_angle,
            } => {
                let isometry = Isometry3::from_parts(
                    Vector3::new(
                        robot_origin[0] as f64,
                        robot_origin[1] as f64,
                        robot_origin[2] as f64,
                    )
                    .into(),
                    axis_angle(robot_axis, robot_angle),
                );
                localizer_ref.set_april_tag_isometry(isometry);
            }
        });

        let lunasim_stdin2 = lunasim_stdin.clone();
        let mut bitcode_buffer = bitcode::Buffer::new();
        heightmap_callbacks.add_dyn_fn_mut(Box::new(move |heightmap| {
            let bytes = bitcode_buffer.encode(&FromLunasimbot::HeightMap(
                heightmap.to_vec().into_boxed_slice(),
            ));
            lunasim_stdin2.write(bytes);
        }));

        // Add callback for pathfinding
        const CELL_COUNT: usize = 64 * 128;
        let mut height_map: Arc<Mutex<[f32; CELL_COUNT]>> =
            Arc::new(Mutex::new([0f32; CELL_COUNT]));
        let mut height_map_copy = height_map.clone();
        heightmap_callbacks.add_dyn_fn_mut(Box::new(move |heights| {
            let mut map_arr = *height_map_copy.lock().unwrap();
            for i in 0..heights.len() {
                map_arr[i] = heights[i];
            }
        }));
        let mut finder = Pathfinder::new(Vector2::new(32.0, 16.0), 0.0625);
        let gradient_map: &[f32] = &[0f32; CELL_COUNT]; // Replace this with gradient map callback

        let lunabot_stage = Arc::new(AtomicCell::new(LunabotStage::SoftStop));

        let (packet_builder, mut from_lunabase_rx, mut connected) = create_packet_builder(
            self.lunabase_address,
            lunabot_stage.clone(),
            self.max_pong_delay_ms,
        );

        let mut bitcode_buffer = bitcode::Buffer::new();

        std::thread::spawn(move || {
            run_ai(
                robot_chain,
                |action, inputs| match action {
                    Action::SetStage(stage) => {
                        lunabot_stage.store(stage);
                    }
                    Action::SetSteering(steering) => {
                        let (left, right) = steering.get_left_and_right();
                        let bytes = bitcode_buffer.encode(&FromLunasimbot::Drive {
                            left: left as f32,
                            right: right as f32,
                        });
                        lunasim_stdin.write(bytes);
                    }
                    Action::CalculatePath { from, to, mut into } => {
                        into.push(from);
                        into.push(to);
                        inputs.push(Input::PathCalculated(into));
                    }
                },
                |poll_when, inputs| {
                    let wait_disconnect = async {
                        if lunabot_stage.load() == LunabotStage::SoftStop {
                            std::future::pending::<()>().await;
                        } else {
                            connected.wait_disconnect().await;
                        }
                    };

                    match poll_when {
                        PollWhen::ReceivedLunabase => {
                            while let Ok(msg) = from_lunabase_rx.try_recv() {
                                inputs.push(Input::FromLunabase(msg));
                            }
                            if inputs.is_empty() {
                                async {
                                    tokio::select! {
                                        result = from_lunabase_rx.recv() => {
                                            let Some(msg) = result else {
                                                error!("Lunabase message channel closed");
                                                std::future::pending::<()>().await;
                                                unreachable!();
                                            };
                                            inputs.push(Input::FromLunabase(msg));
                                        }
                                        _ = wait_disconnect => {
                                            inputs.push(Input::LunabaseDisconnected);
                                        }
                                    }
                                }
                                .block_on();
                            }
                        }
                        PollWhen::Instant(deadline) => {
                            async {
                                tokio::select! {
                                    result = from_lunabase_rx.recv() => {
                                        let Some(msg) = result else {
                                            error!("Lunabase message channel closed");
                                            std::future::pending::<()>().await;
                                            unreachable!();
                                        };
                                        inputs.push(Input::FromLunabase(msg));
                                    }
                                    _ = tokio::time::sleep_until(deadline.into()) => {}
                                    _ = wait_disconnect => {
                                        inputs.push(Input::LunabaseDisconnected);
                                    }
                                }
                            }
                            .block_on();
                        }
<<<<<<< HEAD
                        PollWhen::NoDelay => {
                            // Helps prevent freezing when `NoDelay` is used frequently
                            std::thread::yield_now();
=======
                    }
                    Action::SetStage(stage) => {
                        lunabot_stage.store(stage);
                    }
                    Action::SetSteering(steering) => {
                        let (left, right) = steering.get_left_and_right();
                        let bytes = bitcode_buffer.encode(&FromLunasimbot::Drive {
                            left: left as f32,
                            right: right as f32,
                        });
                        lunasim_stdin.write(bytes);
                    }
                    Action::CalculatePath { from, to, mut into } => {
                        finder.append_path(
                            from,
                            to,
                            height_map.lock().unwrap().deref(),
                            gradient_map,
                            1.0,
                            &mut into,
                        );
                        inputs.push(Input::PathCalculated(into));
                    }
                    Action::WaitUntil(deadline) => {
                        async {
                            tokio::select! {
                                result = from_lunabase_rx.recv() => {
                                    let Some(msg) = result else {
                                        error!("Lunabase message channel closed");
                                        std::future::pending::<()>().await;
                                        unreachable!();
                                    };
                                    inputs.push(Input::FromLunabase(msg));
                                }
                                _ = tokio::time::sleep_until(deadline.into()) => {}
                                _ = wait_disconnect => {
                                    inputs.push(Input::LunabaseDisconnected);
                                }
                            }
>>>>>>> c6efcb90
                        }
                    }
                },
            );
        });

        wait_for_ctrl_c();
    }
}

define_app!(pub Sim(LunasimbotApp):  "The lunabot application in a simulated environment");<|MERGE_RESOLUTION|>--- conflicted
+++ resolved
@@ -14,19 +14,13 @@
     LunabotStage,
 };
 use crossbeam::atomic::AtomicCell;
-<<<<<<< HEAD
 use gputter::{
     init_gputter_blocking,
     types::{AlignedMatrix4, AlignedVec4},
 };
 use lunabot_ai::{run_ai, Action, Input, PollWhen};
 use nalgebra::{Isometry3, UnitQuaternion, UnitVector3, Vector2, Vector3, Vector4};
-=======
-use gputter::{init_gputter_blocking, wgpu::hal::auxil::db};
-use lunabot_ai::{run_ai, Action, Input};
-use nalgebra::{Isometry3, UnitQuaternion, UnitVector3, Vector2, Vector3};
 use pathfinding::Pathfinder;
->>>>>>> c6efcb90
 use serde::{Deserialize, Serialize};
 use thalassic::DepthProjectorBuilder;
 use urobotics::{app::define_app, log::{log_to_console, Level}, tokio};
@@ -96,7 +90,6 @@
 }
 
 impl Runnable for LunasimbotApp {
-
     fn run(mut self) {
         log_to_console([("wgpu_hal::vulkan::instance", Level::Info), ("wgpu_core::device::resource", Level::Info)]);
         log_teleop_messages();
@@ -322,13 +315,12 @@
 
         // Add callback for pathfinding
         const CELL_COUNT: usize = 64 * 128;
-        let mut height_map: Arc<Mutex<[f32; CELL_COUNT]>> =
+        let height_map: Arc<Mutex<[f32; CELL_COUNT]>> =
             Arc::new(Mutex::new([0f32; CELL_COUNT]));
-        let mut height_map_copy = height_map.clone();
+        let height_map_copy = height_map.clone();
         heightmap_callbacks.add_dyn_fn_mut(Box::new(move |heights| {
-            let mut map_arr = *height_map_copy.lock().unwrap();
-            for i in 0..heights.len() {
-                map_arr[i] = heights[i];
+            if let Ok(mut map_arr) = height_map_copy.try_lock() {
+                *map_arr = heights.try_into().unwrap();
             }
         }));
         let mut finder = Pathfinder::new(Vector2::new(32.0, 16.0), 0.0625);
@@ -360,8 +352,14 @@
                         lunasim_stdin.write(bytes);
                     }
                     Action::CalculatePath { from, to, mut into } => {
-                        into.push(from);
-                        into.push(to);
+                        finder.append_path(
+                            from,
+                            to,
+                            height_map.lock().unwrap().deref(),
+                            gradient_map,
+                            1.0,
+                            &mut into,
+                        );
                         inputs.push(Input::PathCalculated(into));
                     }
                 },
@@ -417,51 +415,9 @@
                             }
                             .block_on();
                         }
-<<<<<<< HEAD
                         PollWhen::NoDelay => {
                             // Helps prevent freezing when `NoDelay` is used frequently
                             std::thread::yield_now();
-=======
-                    }
-                    Action::SetStage(stage) => {
-                        lunabot_stage.store(stage);
-                    }
-                    Action::SetSteering(steering) => {
-                        let (left, right) = steering.get_left_and_right();
-                        let bytes = bitcode_buffer.encode(&FromLunasimbot::Drive {
-                            left: left as f32,
-                            right: right as f32,
-                        });
-                        lunasim_stdin.write(bytes);
-                    }
-                    Action::CalculatePath { from, to, mut into } => {
-                        finder.append_path(
-                            from,
-                            to,
-                            height_map.lock().unwrap().deref(),
-                            gradient_map,
-                            1.0,
-                            &mut into,
-                        );
-                        inputs.push(Input::PathCalculated(into));
-                    }
-                    Action::WaitUntil(deadline) => {
-                        async {
-                            tokio::select! {
-                                result = from_lunabase_rx.recv() => {
-                                    let Some(msg) = result else {
-                                        error!("Lunabase message channel closed");
-                                        std::future::pending::<()>().await;
-                                        unreachable!();
-                                    };
-                                    inputs.push(Input::FromLunabase(msg));
-                                }
-                                _ = tokio::time::sleep_until(deadline.into()) => {}
-                                _ = wait_disconnect => {
-                                    inputs.push(Input::LunabaseDisconnected);
-                                }
-                            }
->>>>>>> c6efcb90
                         }
                     }
                 },
